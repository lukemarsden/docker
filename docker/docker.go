package main

import (
	"flag"
	"github.com/dotcloud/docker"
	"github.com/dotcloud/docker/rcli"
	"github.com/dotcloud/docker/term"
	"io"
	"log"
	"os"
	"os/signal"
)

func main() {
	if docker.SelfPath() == "/sbin/init" {
		// Running in init mode
		docker.SysInit()
		return
	}
	// FIXME: Switch d and D ? (to be more sshd like)
	flDaemon := flag.Bool("d", false, "Daemon mode")
	flDebug := flag.Bool("D", false, "Debug mode")
	flag.Parse()
	rcli.DEBUG_FLAG = *flDebug
	if *flDaemon {
		if flag.NArg() != 0 {
			flag.Usage()
			return
		}
		if err := daemon(); err != nil {
			log.Fatal(err)
		}
	} else {
		if err := runCommand(flag.Args()); err != nil {
			log.Fatal(err)
		}
	}
}

func daemon() error {
	service, err := docker.NewServer()
	if err != nil {
		return err
	}
	return rcli.ListenAndServe("tcp", "127.0.0.1:4242", service)
}

func runCommand(args []string) error {
	var oldState *term.State
	var err error
	if term.IsTerminal(int(os.Stdin.Fd())) && os.Getenv("NORAW") == "" {
		oldState, err = term.MakeRaw(int(os.Stdin.Fd()))
		if err != nil {
			return err
		}
		defer term.Restore(int(os.Stdin.Fd()), oldState)
		c := make(chan os.Signal, 1)
		signal.Notify(c, os.Interrupt)
		go func() {
			for _ = range c {
				term.Restore(int(os.Stdin.Fd()), oldState)
				log.Printf("\nSIGINT received\n")
				os.Exit(0)
			}
		}()
	}
	// FIXME: we want to use unix sockets here, but net.UnixConn doesn't expose
	// CloseWrite(), which we need to cleanly signal that stdin is closed without
	// closing the connection.
	// See http://code.google.com/p/go/issues/detail?id=3345
	if conn, err := rcli.Call("tcp", "127.0.0.1:4242", args...); err == nil {
		receiveStdout := docker.Go(func() error {
			_, err := io.Copy(os.Stdout, conn)
			return err
		})
		sendStdin := docker.Go(func() error {
			_, err := io.Copy(conn, os.Stdin)
			if err := conn.CloseWrite(); err != nil {
				log.Printf("Couldn't send EOF: " + err.Error())
			}
			return err
		})
		if err := <-receiveStdout; err != nil {
			return err
		}
<<<<<<< HEAD
		if !term.IsTerminal(0) {
			if err := <-sendStdin; err != nil {
=======
		if !term.IsTerminal(int(os.Stdin.Fd())) {
			if err := <-send_stdin; err != nil {
>>>>>>> 6a236184
				return err
			}
		}
	} else {
		service, err := docker.NewServer()
		if err != nil {
			return err
		}
		if err := rcli.LocalCall(service, os.Stdin, os.Stdout, args...); err != nil {
			return err
		}
	}
	if oldState != nil {
		term.Restore(int(os.Stdin.Fd()), oldState)
	}
	return nil
}<|MERGE_RESOLUTION|>--- conflicted
+++ resolved
@@ -83,13 +83,8 @@
 		if err := <-receiveStdout; err != nil {
 			return err
 		}
-<<<<<<< HEAD
-		if !term.IsTerminal(0) {
+		if !term.IsTerminal(int(os.Stdin.Fd())) {
 			if err := <-sendStdin; err != nil {
-=======
-		if !term.IsTerminal(int(os.Stdin.Fd())) {
-			if err := <-send_stdin; err != nil {
->>>>>>> 6a236184
 				return err
 			}
 		}
